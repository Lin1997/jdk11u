/*
 * Copyright (c) 1998, 2015, Oracle and/or its affiliates. All rights reserved.
 * DO NOT ALTER OR REMOVE COPYRIGHT NOTICES OR THIS FILE HEADER.
 *
 * This code is free software; you can redistribute it and/or modify it
 * under the terms of the GNU General Public License version 2 only, as
 * published by the Free Software Foundation.
 *
 * This code is distributed in the hope that it will be useful, but WITHOUT
 * ANY WARRANTY; without even the implied warranty of MERCHANTABILITY or
 * FITNESS FOR A PARTICULAR PURPOSE.  See the GNU General Public License
 * version 2 for more details (a copy is included in the LICENSE file that
 * accompanied this code).
 *
 * You should have received a copy of the GNU General Public License version
 * 2 along with this work; if not, write to the Free Software Foundation,
 * Inc., 51 Franklin St, Fifth Floor, Boston, MA 02110-1301 USA.
 *
 * Please contact Oracle, 500 Oracle Parkway, Redwood Shores, CA 94065 USA
 * or visit www.oracle.com if you need additional information or have any
 * questions.
 *
 */

#include "precompiled.hpp"
#include "code/codeCacheExtensions.hpp"
#include "memory/universe.hpp"
#include "oops/oop.inline.hpp"
#include "runtime/arguments.hpp"
#include "runtime/vm_version.hpp"

const char* Abstract_VM_Version::_s_vm_release = Abstract_VM_Version::vm_release();
const char* Abstract_VM_Version::_s_internal_vm_info_string = Abstract_VM_Version::internal_vm_info_string();
bool Abstract_VM_Version::_supports_cx8 = false;
bool Abstract_VM_Version::_supports_atomic_getset4 = false;
bool Abstract_VM_Version::_supports_atomic_getset8 = false;
bool Abstract_VM_Version::_supports_atomic_getadd4 = false;
bool Abstract_VM_Version::_supports_atomic_getadd8 = false;
unsigned int Abstract_VM_Version::_logical_processors_per_package = 1U;
unsigned int Abstract_VM_Version::_L1_data_cache_line_size = 0;
int Abstract_VM_Version::_reserve_for_allocation_prefetch = 0;

#ifndef HOTSPOT_VERSION_STRING
  #error HOTSPOT_VERSION_STRING must be defined
#endif

#ifndef VERSION_MAJOR
  #error VERSION_MAJOR must be defined
#endif
#ifndef VERSION_MINOR
  #error VERSION_MINOR must be defined
#endif
#ifndef VERSION_SECURITY
  #error VERSION_SECURITY must be defined
#endif
#ifndef VERSION_PATCH
  #error VERSION_PATCH must be defined
#endif
#ifndef VERSION_BUILD
  #error VERSION_BUILD must be defined
#endif

#ifndef VERSION_STRING
  #error VERSION_STRING must be defined
#endif

// NOTE: Builds within Visual Studio do not define the build target in
//       HOTSPOT_VERSION_STRING, so it must be done here
#if defined(VISUAL_STUDIO_BUILD) && !defined(PRODUCT)
  #ifndef HOTSPOT_BUILD_TARGET
    #error HOTSPOT_BUILD_TARGET must be defined
  #endif
  #define VM_RELEASE HOTSPOT_VERSION_STRING "-" HOTSPOT_BUILD_TARGET
#else
  #define VM_RELEASE HOTSPOT_VERSION_STRING
#endif

// HOTSPOT_VERSION_STRING equals the JDK VERSION_STRING (unless overridden
// in a standalone build).
int Abstract_VM_Version::_vm_major_version = VERSION_MAJOR;
int Abstract_VM_Version::_vm_minor_version = VERSION_MINOR;
int Abstract_VM_Version::_vm_security_version = VERSION_SECURITY;
int Abstract_VM_Version::_vm_patch_version = VERSION_PATCH;
int Abstract_VM_Version::_vm_build_number = VERSION_BUILD;
unsigned int Abstract_VM_Version::_parallel_worker_threads = 0;
bool Abstract_VM_Version::_parallel_worker_threads_initialized = false;

<<<<<<< HEAD
#ifdef ASSERT
static void assert_digits(const char * s, const char * message) {
  for (int i = 0; s[i] != '\0'; i++) {
    assert(isdigit(s[i]), "%s", message);
  }
}
#endif

static void set_version_field(int * version_field, const char * version_str,
                              const char * const assert_msg) {
  if (version_str != NULL && *version_str != '\0') {
    DEBUG_ONLY(assert_digits(version_str, assert_msg));
    *version_field = atoi(version_str);
  }
}

void Abstract_VM_Version::initialize() {
  if (_initialized) {
    return;
  }

  set_version_field(&_vm_major_version, JDK_MAJOR_VERSION, "bad major version");
  set_version_field(&_vm_minor_version, JDK_MINOR_VERSION, "bad minor version");
  set_version_field(&_vm_micro_version, JDK_MICRO_VERSION, "bad micro version");
  int offset = (JDK_BUILD_NUMBER != NULL && JDK_BUILD_NUMBER[0] == 'b') ? 1 : 0;
  set_version_field(&_vm_build_number, &JDK_BUILD_NUMBER[offset],
                    "bad build number");

  _initialized = true;
}

=======
>>>>>>> 514eb6fd
#if defined(_LP64)
  #define VMLP "64-Bit "
#else
  #define VMLP ""
#endif

#ifndef VMTYPE
  #ifdef TIERED
    #define VMTYPE "Server"
  #else // TIERED
  #ifdef ZERO
  #ifdef SHARK
    #define VMTYPE "Shark"
  #else // SHARK
    #define VMTYPE "Zero"
  #endif // SHARK
  #else // ZERO
     #define VMTYPE COMPILER1_PRESENT("Client")   \
                    COMPILER2_PRESENT("Server")
  #endif // ZERO
  #endif // TIERED
#endif

#ifndef HOTSPOT_VM_DISTRO
  #error HOTSPOT_VM_DISTRO must be defined
#endif
#define VMNAME HOTSPOT_VM_DISTRO " " VMLP EMBEDDED_ONLY("Embedded ") VMTYPE " VM"

const char* Abstract_VM_Version::vm_name() {
  return VMNAME;
}


const char* Abstract_VM_Version::vm_vendor() {
#ifdef VENDOR
  return XSTR(VENDOR);
#else
  return "Oracle Corporation";
#endif
}

const char* Abstract_VM_Version::vm_info_string() {
  if (CodeCacheExtensions::use_pregenerated_interpreter()) {
    return "interpreted mode, pregenerated";
  }
  switch (Arguments::mode()) {
    case Arguments::_int:
      return UseSharedSpaces ? "interpreted mode, sharing" : "interpreted mode";
    case Arguments::_mixed:
      return UseSharedSpaces ? "mixed mode, sharing"       :  "mixed mode";
    case Arguments::_comp:
      return UseSharedSpaces ? "compiled mode, sharing"    : "compiled mode";
  };
  ShouldNotReachHere();
  return "";
}

// NOTE: do *not* use stringStream. this function is called by
//       fatal error handler. if the crash is in native thread,
//       stringStream cannot get resource allocated and will SEGV.
const char* Abstract_VM_Version::vm_release() {
  return VM_RELEASE;
}

// NOTE: do *not* use stringStream. this function is called by
//       fatal error handlers. if the crash is in native thread,
//       stringStream cannot get resource allocated and will SEGV.
const char* Abstract_VM_Version::jre_release_version() {
  return VERSION_STRING;
}

#define OS       LINUX_ONLY("linux")             \
                 WINDOWS_ONLY("windows")         \
                 SOLARIS_ONLY("solaris")         \
                 AIX_ONLY("aix")                 \
                 BSD_ONLY("bsd")

#ifndef CPU
#ifdef ZERO
#define CPU      ZERO_LIBARCH
#else
#define CPU      IA32_ONLY("x86")                \
                 IA64_ONLY("ia64")               \
                 AMD64_ONLY("amd64")             \
                 PPC64_ONLY("ppc64")             \
                 AARCH64_ONLY("aarch64")         \
                 SPARC_ONLY("sparc")
#endif // ZERO
#endif

const char *Abstract_VM_Version::vm_platform_string() {
  return OS "-" CPU;
}

const char* Abstract_VM_Version::internal_vm_info_string() {
  #ifndef HOTSPOT_BUILD_USER
    #define HOTSPOT_BUILD_USER unknown
  #endif

  #ifndef HOTSPOT_BUILD_COMPILER
    #ifdef _MSC_VER
      #if _MSC_VER == 1600
        #define HOTSPOT_BUILD_COMPILER "MS VC++ 10.0 (VS2010)"
      #elif _MSC_VER == 1700
        #define HOTSPOT_BUILD_COMPILER "MS VC++ 11.0 (VS2012)"
      #elif _MSC_VER == 1800
        #define HOTSPOT_BUILD_COMPILER "MS VC++ 12.0 (VS2013)"
      #else
        #define HOTSPOT_BUILD_COMPILER "unknown MS VC++:" XSTR(_MSC_VER)
      #endif
    #elif defined(__SUNPRO_CC)
      #if   __SUNPRO_CC == 0x420
        #define HOTSPOT_BUILD_COMPILER "Workshop 4.2"
      #elif __SUNPRO_CC == 0x500
        #define HOTSPOT_BUILD_COMPILER "Workshop 5.0 compat=" XSTR(__SUNPRO_CC_COMPAT)
      #elif __SUNPRO_CC == 0x520
        #define HOTSPOT_BUILD_COMPILER "Workshop 5.2 compat=" XSTR(__SUNPRO_CC_COMPAT)
      #elif __SUNPRO_CC == 0x580
        #define HOTSPOT_BUILD_COMPILER "Workshop 5.8"
      #elif __SUNPRO_CC == 0x590
        #define HOTSPOT_BUILD_COMPILER "Workshop 5.9"
      #elif __SUNPRO_CC == 0x5100
        #define HOTSPOT_BUILD_COMPILER "Sun Studio 12u1"
      #elif __SUNPRO_CC == 0x5120
        #define HOTSPOT_BUILD_COMPILER "Sun Studio 12u3"
      #else
        #define HOTSPOT_BUILD_COMPILER "unknown Workshop:" XSTR(__SUNPRO_CC)
      #endif
    #elif defined(__GNUC__)
        #define HOTSPOT_BUILD_COMPILER "gcc " __VERSION__
    #elif defined(__IBMCPP__)
        #define HOTSPOT_BUILD_COMPILER "xlC " XSTR(__IBMCPP__)

    #else
      #define HOTSPOT_BUILD_COMPILER "unknown compiler"
    #endif
  #endif

  #ifndef FLOAT_ARCH
    #if defined(__SOFTFP__)
      #define FLOAT_ARCH_STR "-sflt"
    #else
      #define FLOAT_ARCH_STR ""
    #endif
  #else
    #define FLOAT_ARCH_STR XSTR(FLOAT_ARCH)
  #endif

  return VMNAME " (" VM_RELEASE ") for " OS "-" CPU FLOAT_ARCH_STR
         " JRE (" VERSION_STRING "), built on " __DATE__ " " __TIME__
         " by " XSTR(HOTSPOT_BUILD_USER) " with " HOTSPOT_BUILD_COMPILER;
}

const char *Abstract_VM_Version::vm_build_user() {
  return HOTSPOT_BUILD_USER;
}

unsigned int Abstract_VM_Version::jvm_version() {
  return ((Abstract_VM_Version::vm_major_version() & 0xFF) << 24) |
         ((Abstract_VM_Version::vm_minor_version() & 0xFF) << 16) |
         ((Abstract_VM_Version::vm_security_version() & 0xFF) << 8) |
         (Abstract_VM_Version::vm_build_number() & 0xFF);
}


void VM_Version_init() {
  VM_Version::initialize();

#ifndef PRODUCT
  if (PrintMiscellaneous && Verbose) {
    char buf[512];
    os::print_cpu_info(tty, buf, sizeof(buf));
  }
#endif
}

unsigned int Abstract_VM_Version::nof_parallel_worker_threads(
                                                      unsigned int num,
                                                      unsigned int den,
                                                      unsigned int switch_pt) {
  if (FLAG_IS_DEFAULT(ParallelGCThreads)) {
    assert(ParallelGCThreads == 0, "Default ParallelGCThreads is not 0");
    // For very large machines, there are diminishing returns
    // for large numbers of worker threads.  Instead of
    // hogging the whole system, use a fraction of the workers for every
    // processor after the first 8.  For example, on a 72 cpu machine
    // and a chosen fraction of 5/8
    // use 8 + (72 - 8) * (5/8) == 48 worker threads.
    unsigned int ncpus = (unsigned int) os::active_processor_count();
    return (ncpus <= switch_pt) ?
           ncpus :
          (switch_pt + ((ncpus - switch_pt) * num) / den);
  } else {
    return ParallelGCThreads;
  }
}

unsigned int Abstract_VM_Version::calc_parallel_worker_threads() {
  return nof_parallel_worker_threads(5, 8, 8);
}


// Does not set the _initialized flag since it is
// a global flag.
unsigned int Abstract_VM_Version::parallel_worker_threads() {
  if (!_parallel_worker_threads_initialized) {
    if (FLAG_IS_DEFAULT(ParallelGCThreads)) {
      _parallel_worker_threads = VM_Version::calc_parallel_worker_threads();
    } else {
      _parallel_worker_threads = ParallelGCThreads;
    }
    _parallel_worker_threads_initialized = true;
  }
  return _parallel_worker_threads;
}<|MERGE_RESOLUTION|>--- conflicted
+++ resolved
@@ -85,40 +85,6 @@
 unsigned int Abstract_VM_Version::_parallel_worker_threads = 0;
 bool Abstract_VM_Version::_parallel_worker_threads_initialized = false;
 
-<<<<<<< HEAD
-#ifdef ASSERT
-static void assert_digits(const char * s, const char * message) {
-  for (int i = 0; s[i] != '\0'; i++) {
-    assert(isdigit(s[i]), "%s", message);
-  }
-}
-#endif
-
-static void set_version_field(int * version_field, const char * version_str,
-                              const char * const assert_msg) {
-  if (version_str != NULL && *version_str != '\0') {
-    DEBUG_ONLY(assert_digits(version_str, assert_msg));
-    *version_field = atoi(version_str);
-  }
-}
-
-void Abstract_VM_Version::initialize() {
-  if (_initialized) {
-    return;
-  }
-
-  set_version_field(&_vm_major_version, JDK_MAJOR_VERSION, "bad major version");
-  set_version_field(&_vm_minor_version, JDK_MINOR_VERSION, "bad minor version");
-  set_version_field(&_vm_micro_version, JDK_MICRO_VERSION, "bad micro version");
-  int offset = (JDK_BUILD_NUMBER != NULL && JDK_BUILD_NUMBER[0] == 'b') ? 1 : 0;
-  set_version_field(&_vm_build_number, &JDK_BUILD_NUMBER[offset],
-                    "bad build number");
-
-  _initialized = true;
-}
-
-=======
->>>>>>> 514eb6fd
 #if defined(_LP64)
   #define VMLP "64-Bit "
 #else
@@ -159,6 +125,7 @@
   return "Oracle Corporation";
 #endif
 }
+
 
 const char* Abstract_VM_Version::vm_info_string() {
   if (CodeCacheExtensions::use_pregenerated_interpreter()) {
